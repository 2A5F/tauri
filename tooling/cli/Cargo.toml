--- conflicted
+++ resolved
@@ -6,11 +6,7 @@
 version = "2.0.0-alpha.5"
 authors = [ "Tauri Programme within The Commons Conservancy" ]
 edition = "2021"
-<<<<<<< HEAD
 rust-version = "1.64"
-=======
-rust-version = "1.60"
->>>>>>> 81b9c505
 categories = [ "gui", "web-programming" ]
 license = "Apache-2.0 OR MIT"
 homepage = "https://tauri.app"

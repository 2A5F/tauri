[package]
name = "tauri-utils"
<<<<<<< HEAD
version = "2.0.0-alpha.4"
=======
version = "1.3.0"
>>>>>>> 422b4817
authors = [ "Tauri Programme within The Commons Conservancy" ]
license = "Apache-2.0 OR MIT"
homepage = "https://tauri.app"
repository = "https://github.com/tauri-apps/tauri"
description = "Utilities for Tauri"
edition = "2021"
rust-version = "1.65"
exclude = [ "CHANGELOG.md", "/target" ]
readme = "README.md"

[dependencies]
serde = { version = "1", features = [ "derive" ] }
serde_json = "1"
thiserror = "1"
phf = { version = "0.10", features = [ "macros" ] }
brotli = { version = "3", optional = true, default-features = false, features = [ "std" ] }
url = { version = "2", features = [ "serde" ] }
kuchiki = "0.8"
html5ever = "0.25"
proc-macro2 = { version = "1", optional = true }
quote = { version = "1", optional = true }
schemars = { version = "0.8", features = [ "url" ], optional = true }
serde_with = "2"
aes-gcm = { version = "0.10", optional = true }
getrandom = { version = "0.2", optional = true, features = [ "std" ] }
serialize-to-javascript = { version = "=0.1.1", optional = true }
ctor = "0.1"
json5 = { version = "0.4", optional = true }
toml = { version = "0.5", optional = true }
json-patch = "1.0"
glob = { version = "0.3", optional = true }
walkdir = { version = "2", optional = true }
memchr = "2"
semver = "1"
infer = "0.12"

[target."cfg(target_os = \"linux\")".dependencies]
heck = "0.4"

[target."cfg(windows)".dependencies.windows]
version = "0.44.0"
features = [
  "implement",
  "Win32_Foundation",
  "Win32_System_Com",
  "Win32_System_LibraryLoader",
  "Win32_System_SystemInformation"
]

[features]
build = [ "proc-macro2", "quote" ]
compression = [ "brotli" ]
schema = [ "schemars" ]
isolation = [ "aes-gcm", "getrandom", "serialize-to-javascript" ]
process-relaunch-dangerous-allow-symlink-macos = [ ]
config-json5 = [ "json5" ]
config-toml = [ "toml" ]
resources = [ "glob", "walkdir" ]<|MERGE_RESOLUTION|>--- conflicted
+++ resolved
@@ -1,10 +1,6 @@
 [package]
 name = "tauri-utils"
-<<<<<<< HEAD
 version = "2.0.0-alpha.4"
-=======
-version = "1.3.0"
->>>>>>> 422b4817
 authors = [ "Tauri Programme within The Commons Conservancy" ]
 license = "Apache-2.0 OR MIT"
 homepage = "https://tauri.app"

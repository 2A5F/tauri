--- conflicted
+++ resolved
@@ -18,15 +18,9 @@
 
 [dependencies]
 anyhow = "1"
-<<<<<<< HEAD
 quote = "1"
-tauri-codegen = { version = "2.0.0-alpha.4", path = "../tauri-codegen" }
-tauri-utils = { version = "2.0.0-alpha.4", path = "../tauri-utils", features = [ "build", "resources" ] }
-=======
-quote = { version = "1", optional = true }
-tauri-codegen = { version = "2.0.0-alpha.5", path = "../tauri-codegen", optional = true }
+tauri-codegen = { version = "2.0.0-alpha.5", path = "../tauri-codegen" }
 tauri-utils = { version = "2.0.0-alpha.5", path = "../tauri-utils", features = [ "build", "resources" ] }
->>>>>>> a28fdf7e
 cargo_toml = "0.15"
 serde = "1"
 serde_json = "1"
